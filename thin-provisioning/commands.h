--- conflicted
+++ resolved
@@ -7,18 +7,13 @@
 //----------------------------------------------------------------
 
 namespace thin_provisioning {
-<<<<<<< HEAD
-	extern base::command thin_check_cmd;
-	extern base::command thin_delta_cmd;
-	extern base::command thin_dump_cmd;
-	extern base::command thin_metadata_size_cmd;
-	extern base::command thin_restore_cmd;
-	extern base::command thin_repair_cmd;
-	extern base::command thin_rmap_cmd;
-	extern base::command thin_trim_cmd;
-	extern base::command thin_metadata_size_cmd;
-	extern base::command thin_show_dups_cmd;
-=======
+	class thin_archive_cmd : public base::command {
+	public:
+		thin_archive_cmd();
+		virtual void usage(std::ostream &out) const;
+		virtual int run(int argc, char **argv);
+	};
+
 	class thin_check_cmd : public base::command {
 	public:
 		thin_check_cmd();
@@ -75,6 +70,13 @@
 		virtual int run(int argc, char **argv);
 	};
 
+	class thin_show_duplicates_cmd : public base::command {
+	public:
+		thin_show_duplicates_cmd();
+		virtual void usage(std::ostream &out) const;
+		virtual int run(int argc, char **argv);
+	};
+
 	class thin_trim_cmd : public base::command {
 	public:
 		thin_trim_cmd();
@@ -83,7 +85,6 @@
 	};
 
 	void register_thin_commands(base::application &app);
->>>>>>> 1e0d2a16
 }
 
 //----------------------------------------------------------------
